{
 "cells": [
  {
   "cell_type": "code",
   "execution_count": 1,
   "id": "f55912e4-edcc-4792-b84f-f9a39975ae61",
   "metadata": {},
   "outputs": [
    {
     "name": "stderr",
     "output_type": "stream",
     "text": [
      "/var/folders/gw/9t1pgdqs0p172hmjwq0rgc2c0000gn/T/ipykernel_31066/1637822011.py:1: DeprecationWarning: \n",
      "Pyarrow will become a required dependency of pandas in the next major release of pandas (pandas 3.0),\n",
      "(to allow more performant data types, such as the Arrow string type, and better interoperability with other libraries)\n",
      "but was not found to be installed on your system.\n",
      "If this would cause problems for you,\n",
      "please provide us feedback at https://github.com/pandas-dev/pandas/issues/54466\n",
      "        \n",
      "  import pandas as pd\n"
     ]
    }
   ],
   "source": [
    "import pandas as pd\n",
    "import numpy as np\n",
    "import os\n",
    "import matplotlib.pyplot as plt\n",
    "import pycountry\n",
    "from sklearn.preprocessing import MultiLabelBinarizer, LabelBinarizer\n",
    "from func_library import StackOverflowDataTester\n",
    "pd.set_option('display.max_columns', 500)\n",
    "np.random.seed(42)"
   ]
  },
  {
   "cell_type": "code",
   "execution_count": 2,
   "id": "059736ef-2164-4596-98e8-f365110949d1",
   "metadata": {},
   "outputs": [
    {
     "name": "stderr",
     "output_type": "stream",
     "text": [
<<<<<<< HEAD
      "/Users/aaronrdankert/Desktop/milestone_1/.venv/lib/python3.10/site-packages/pycountry/db.py:51: UserWarning: Country's official_name not found. Country name provided instead.\n",
=======
      "C:\\Users\\luism\\anaconda3\\envs\\milestone_1\\Lib\\site-packages\\pycountry\\db.py:51: UserWarning: Country's official_name not found. Country name provided instead.\n",
>>>>>>> 8d589acb
      "  warnings.warn(warning_message, UserWarning)\n"
     ]
    },
    {
     "data": {
      "text/plain": [
       "['ppp.csv', '.DS_Store', 'stack_overflow', 'ai-jobs_salaries.csv']"
      ]
     },
     "execution_count": 2,
     "metadata": {},
     "output_type": "execute_result"
    }
   ],
   "source": [
    "stack_overflow_files = (os.listdir(\"data/\"))\n",
    "# not worth going from 2011-2014. No data scientists.\n",
    "# ok, so decision to do (2019 maybe) 2020-2023 for analysis\n",
    "\n",
    "# GPT gave me this idea instead of going through every possible country manually\n",
    "country_abbreviations_1 = {country.name: country.alpha_3 for country in pycountry.countries}\n",
    "country_abbreviations_2 = {country.official_name: country.alpha_3 for country in pycountry.countries}\n",
    "# os.listdir(\"data/\")"
   ]
  },
  {
   "cell_type": "code",
   "execution_count": 3,
   "id": "58b1d3fb",
   "metadata": {},
   "outputs": [
    {
     "name": "stdout",
     "output_type": "stream",
     "text": [
      "Existing JSON file not found or malformed; initializing new structure.\n"
     ]
    },
    {
     "name": "stderr",
     "output_type": "stream",
     "text": [
      "/Users/aaronrdankert/Desktop/milestone_1/.venv/lib/python3.10/site-packages/pandas/core/nanops.py:1016: RuntimeWarning: overflow encountered in square\n",
      "  sqr = _ensure_numeric((avg - values) ** 2)\n"
     ]
    },
    {
     "name": "stdout",
     "output_type": "stream",
     "text": [
      "Updated metrics JSON file has been saved to data/data_test_metrics.json.\n",
      "All tests passed for 2019 survey data.\n"
     ]
    },
    {
     "name": "stderr",
     "output_type": "stream",
     "text": [
      "/Users/aaronrdankert/Desktop/milestone_1/.venv/lib/python3.10/site-packages/pandas/core/nanops.py:1016: RuntimeWarning: overflow encountered in square\n",
      "  sqr = _ensure_numeric((avg - values) ** 2)\n"
     ]
    },
    {
     "name": "stdout",
     "output_type": "stream",
     "text": [
      "All tests passed for 2020 survey data.\n",
      "All tests passed for 2021 survey data.\n",
      "All tests passed for 2022 survey data.\n",
      "All tests passed for 2023 survey data.\n"
     ]
    }
   ],
   "source": [
    "# test the data to ensure it is consistent with that used in the analysis and report\n",
    "stack_overflow_survey_years = [\"2019\", \"2020\", \"2021\", \"2022\", \"2023\"]\n",
    "for so_year in stack_overflow_survey_years:\n",
    "    so_data_tester = ƒ(so_year)\n",
    "    so_data_tester.perform_tests()"
   ]
  },
  {
   "cell_type": "markdown",
   "id": "27358111-7d4b-4047-b9f7-8b3026680695",
   "metadata": {},
   "source": [
    "Probably put the doc strings into markdowns\n",
    "- will also be used to explain visualization"
   ]
  },
  {
   "cell_type": "markdown",
   "id": "2f698f91-e30d-4e25-83b0-45fd3bb5176d",
   "metadata": {},
   "source": [
    "We could\n",
    "- merge on the money after rounding\n",
    "  - check how much data we have afterwards\n",
    "- like worldwide -> skills\n",
    "- function to merge and check the distribution afterwards"
   ]
  },
  {
   "cell_type": "markdown",
   "id": "0c841912-a2ba-4055-84b6-44b79d4064a5",
   "metadata": {},
   "source": [
    "## Functions"
   ]
  },
  {
   "cell_type": "code",
<<<<<<< HEAD
   "execution_count": 4,
=======
   "execution_count": 3,
>>>>>>> 8d589acb
   "id": "fc27672e-a483-4135-bec9-523576a512ff",
   "metadata": {},
   "outputs": [],
   "source": [
    "def create_onehot_skills(frames: dict) -> None:\n",
    "    \"\"\"\n",
    "    Given a dictionary of pandas dataframes we want to one hot the skills in particular.\n",
    "    We want to take the skills in the different columns and one hot them such we can sum them for groupby operations.\n",
    "    We get a dictionary of pandas DataFrames and perform an inplace operation such that we don't have to create new memory.\n",
    "    Return a dictionary of a list of strings for a couple reasons:\n",
    "        - there's no way we will remember all of these so automation by putting these into a list seemed like the best idea\n",
    "        - the keys will match those in the input in case we want to do something with these later per year\n",
    "        - hashing onto a dictionary should allow for ease of access since no 2 years will have the same EXACT one hot columns, hence the list\n",
    "    The above is deprecated, after merging with similar columns these will all be useless to us\n",
    "\n",
    "    We also drop the _Empty for EVERYTHING since that information is useless to us\n",
    "    \n",
    "    Input: frames dict{str: pd.DataFrames}\n",
    "    Ouput: None\n",
    "\n",
    "    https://stackoverflow.com/questions/45312377/how-to-one-hot-encode-from-a-pandas-column-containing-a-list\n",
    "\n",
    "    Rough example flow of function for one sample:\n",
    "    C; C++; Perl -> [C, C++, Perl] -> [1, 1, 1, 0]\n",
    "    Python       -> [Python]       -> [0, 0, 0, 1]\n",
    "    \"\"\"\n",
    "    # some constants\n",
    "    standard = [(\"language\", \"lg\"), (\"database\", \"db\"), (\"platform\", \"pf\"), (\"webframe\", \"wf\"), (\"misctech\", \"mt\")]\n",
    "    status = [(\"wanttoworkwith\", \"www\"), (\"haveworkedwith\", \"hww\")]\n",
    "    \n",
    "    for key, frame in frames.items():\n",
    "        new_cols = []\n",
    "        for stan, abv in standard:\n",
    "            for stat, abr in status:\n",
    "                coi = stan + stat # coi = column of interest\n",
    "                abbr = abv + abr + \"_\"\n",
    "                mlb = MultiLabelBinarizer(sparse_output=True) # saves ram\n",
    "                frame[coi] = frame[coi].str.split(\";\")\n",
    "                transformed = mlb.fit_transform(frame.pop(coi))\n",
    "                new_cois = [abbr + name for name in mlb.classes_]\n",
    "                frame = frame.join(\n",
    "                            pd.DataFrame.sparse.from_spmatrix(\n",
    "                                transformed,\n",
    "                                index=frame.index,\n",
    "                                columns=new_cois\n",
    "                            )\n",
    "                        )\n",
    "                new_cois.remove(abbr + \"Empty\")\n",
    "                new_cols += new_cois\n",
    "                frame = frame.drop(abbr + \"Empty\", axis=1)\n",
    "        # this needs to be here, if not throse Sparse type errors\n",
    "        # # Sparse types don't allow normal groupby operations (ie reshape) so we need to turn them into ints\n",
    "        # # int8 don't take up a ton and it's just 0's and 1's\n",
    "        # # for all intents and purposes these are sparse matrices, we just want to avoid the object\n",
    "        frame[new_cols] = frame[new_cols].fillna(0)\n",
    "        frame[new_cols] = frame[new_cols].astype('int8')\n",
    "        frames[key] = frame"
   ]
  },
  {
   "cell_type": "code",
<<<<<<< HEAD
   "execution_count": 5,
=======
   "execution_count": 4,
>>>>>>> 8d589acb
   "id": "0c497e6d-c221-4d15-92c1-d1af1334b646",
   "metadata": {},
   "outputs": [],
   "source": [
    "def abbr_education(frames: dict) -> None:\n",
    "    \"\"\"\n",
    "    Similar in spirit to the other one hots, but this is in place\n",
    "    Automatically abbreviates education levels across all frames\n",
    "    Had to hard code the list again, not a big deal only 8 items\n",
    "    \n",
    "    Input: frames dict{str: pd.DataFrames}\n",
    "    Ouput: None\n",
    "    \"\"\"\n",
    "    # more hardcoded stuff that are needed\n",
    "    abbreviations = [\"Associate's\", \"Bachelor's\", \"Master's\", \"Elementary\", \"Professional\", \"Secondary\", \"Some College\", \"Else\"]\n",
    "    \n",
    "    for key, frame in frames.items():\n",
    "        # easier to replace this, makes it much easier to work with\n",
    "        frame['edlevel'] = frame['edlevel'].replace({'I never completed any formal education': 'Something else'})\n",
    "\n",
    "        # need the sorted since they have the same rough scheme\n",
    "        levels = list(frame['edlevel'].unique())\n",
    "        levels.sort()\n",
    "        o = 0 # offset\n",
    "\n",
    "        # dictionary to feed into repalce function\n",
    "        replace_dict = {}\n",
    "        for i in range(len(levels)):\n",
    "            col = levels[i]\n",
    "            if col == 'nan':\n",
    "                break\n",
    "            abbr = abbreviations[i-o]\n",
    "            if 'doctoral' in col:\n",
    "                replace_dict[col] = \"Doctoral\"\n",
    "                o += 1\n",
    "                continue\n",
    "            replace_dict[col] = abbr\n",
    "                \n",
    "        frame['edlevel'] = frame['edlevel'].replace(replace_dict)\n",
    "        frames[key] = frame"
   ]
  },
  {
   "cell_type": "code",
<<<<<<< HEAD
   "execution_count": 6,
=======
   "execution_count": 5,
>>>>>>> 8d589acb
   "id": "09ca8e5b-5834-4349-a6df-ce3f218ddeb2",
   "metadata": {},
   "outputs": [],
   "source": [
    "def bin_ages(frames: dict) -> None:\n",
    "    \"\"\"\n",
    "    Bin ages so that they match with the later year surveys\n",
    "    \"\"\"\n",
    "    bins = [0, 18, 24, 34, 44, 54, 64, 100]\n",
    "    labels = ['Under 18 years old', '18-24 years old', '25-34 years old', '35-44 years old', '45-54 years old', '55-64 years old', '65 years or older']\n",
    "    for year, frame in frames.items():    \n",
    "        if frame[\"age\"].dtypes == float:\n",
    "            frame[\"age\"] = pd.cut(frame[\"age\"], bins=bins, labels=labels)\n",
    "        frame[\"age\"] = frame[\"age\"].astype('str')\n",
    "        \n",
    "        frames[year] = frame"
   ]
  },
  {
   "cell_type": "code",
<<<<<<< HEAD
   "execution_count": 7,
=======
   "execution_count": 6,
>>>>>>> 8d589acb
   "id": "9c4c5f8a-2213-4d15-9f74-bd17e707009c",
   "metadata": {},
   "outputs": [],
   "source": [
    "def find_similar_col(frames) -> list:\n",
    "    \"\"\"\n",
    "    Returns the set of columns that the all share, ideally we maximize the ratio of this to merge.\n",
    "    \"\"\"\n",
    "    union = []\n",
    "    for key, frame in frames.items():\n",
    "        union.append(set(frame.columns))\n",
    "        \n",
    "    standard = union[0]\n",
    "    for cols in union[1:]:\n",
    "        standard = standard.intersection(cols)\n",
    "    return list(standard)"
   ]
  },
  {
   "cell_type": "code",
<<<<<<< HEAD
   "execution_count": 8,
=======
   "execution_count": 7,
>>>>>>> 8d589acb
   "id": "3b4be010-96a0-4ee6-8509-d4f2d7cc50ef",
   "metadata": {},
   "outputs": [],
   "source": [
    "def encode_devtype(df: pd.DataFrame) -> (pd.DataFrame, list):\n",
    "    \"\"\"\n",
    "    Standardizing DevType so that we can merge on ai-net data\n",
    "    \"\"\"\n",
    "    def map_job(category_list) -> list:\n",
    "        devtype = set()\n",
    "        for category in category_list:\n",
    "            if (clean := \"data scientist\") in category.lower():\n",
    "                devtype.add(clean)\n",
    "            elif \"math\" in category.lower() or \"stat\" in category.lower():\n",
    "                devtype.add(\"mathematician_statistician\")\n",
    "            elif (clean := \"analyst\") in category.lower():\n",
    "                devtype.add(clean)\n",
    "            elif (clean := \"manage\") in category.lower():\n",
    "                devtype.add(clean + \"ment\")\n",
    "            elif (clean := \"scientist\") in category.lower():\n",
    "                devtype.add(clean + \"_other\")\n",
    "            elif (clean := \"engineer\") in category.lower():\n",
    "                devtype.add(clean + \"_other\")\n",
    "            elif (clean := \"developer\") in category.lower():\n",
    "                devtype.add(clean)\n",
    "            else:\n",
    "                devtype.add(\"systems_architect\")\n",
    "        return list(devtype)\n",
    "        \n",
    "    coi = \"devtype\"\n",
    "    mlb = MultiLabelBinarizer(sparse_output=True) # saves ram\n",
    "    df[coi] = df[coi].str.split(\";\")\n",
    "    df[coi] = df[coi].apply(map_job)\n",
    "    transformed = mlb.fit_transform(df.pop(coi))\n",
    "    new_cols = mlb.classes_\n",
    "    df = df.join(\n",
    "                pd.DataFrame.sparse.from_spmatrix(\n",
    "                    transformed,\n",
    "                    index=df.index,\n",
    "                    columns=mlb.classes_\n",
    "                )\n",
    "            )\n",
    "    # see above binarizer\n",
    "    df[new_cols] = df[new_cols].fillna(0)\n",
    "    df[new_cols] = df[new_cols].astype('int8')\n",
    "    return df, new_cols"
   ]
  },
  {
   "cell_type": "code",
<<<<<<< HEAD
   "execution_count": 9,
=======
   "execution_count": 8,
>>>>>>> 8d589acb
   "id": "10e6e980-8b30-4feb-872e-64cceaa62a75",
   "metadata": {},
   "outputs": [],
   "source": [
    "def read_stackoverflow() -> (pd.DataFrame, list, list):\n",
    "    \"\"\"\n",
    "    Reads CSVs and gets the numbe of data professionals. Any empty values are dropped from job title and \n",
    "    salary so we will always have data. Other columns may have nans.\n",
    "    Data Manipulation:\n",
    "    - dropping nans from salary and devtype combined\n",
    "    - Changing the salary column to ConvertedCompYearly so we can merge all data frames comes time\n",
    "    - Lowering column names since there was some weird camel case going on\n",
    "    - Converting specific columns that mean the same thing per year into a singular name\n",
    "    - Fill in nans for language/skill specific values with \"nan\"\n",
    "      - this is so we can one hot later on for a more concise analysis, more later on\n",
    "    - Binarize the different skills per year, see create_onehot_skills\n",
    "    - Next we abbreviate education levels so that we can also one hot them, see above\n",
    "    - Change education to keep into one column binarizing doesn't make any sense\n",
    "    - Changing org size into something much more manageable, mainly the I don't know field\n",
    "    - We merge them into one, the same groupby operations can still be done as if seperate\n",
    "    - Encode devtype to binarize as well since it's very difficult to parse through ; every single time\n",
    "        - we can do some clever work arounds\n",
    "    - Lastly we return the skills columns really quick to save headache later on\n",
    "\n",
    "    Inputs: Nothing\n",
    "    Outputs: tuple(pd.DataFrame, list[str], list[str])\n",
    "    \"\"\"\n",
    "    frames = {}\n",
    "    stack_o_files = os.listdir(\"data/stack_overflow/\")\n",
    "    for file in stack_o_files:\n",
    "        year = file[-8:-4]\n",
    "        df = pd.read_csv(f\"data/stack_overflow/{file}\", encoding='ISO-8859-1')\n",
    "\n",
    "        # standardize compensation columns\n",
    "        if 'ConvertedComp' in df.columns:\n",
    "            df = df.rename(columns={'ConvertedComp': 'ConvertedCompYearly'})\n",
    "\n",
    "        # standardize some columns\n",
    "        # using camel case resulted in errors with webframe where sometimes F was capitalized\n",
    "        standard = [\"language\", \"database\", \"platform\", \"webframe\", \"misctech\"]\n",
    "        df.columns = df.columns.str.lower()\n",
    "        for stan in standard:\n",
    "            if f\"{stan}workedwith\" in df.columns:\n",
    "                df = df.rename(columns={f'{stan}workedwith': f'{stan}haveworkedwith', f'{stan}desirenextyear':f'{stan}wanttoworkwith'})\n",
    "            df[f\"{stan}haveworkedwith\"] = df[f\"{stan}haveworkedwith\"].fillna(value=\"Empty\")\n",
    "            df[f\"{stan}wanttoworkwith\"] = df[f\"{stan}wanttoworkwith\"].fillna(value=\"Empty\")\n",
    "\n",
    "        # standardize some country names, now they should match with Kaggle dataset\n",
    "        df[\"country\"] = df[\"country\"].replace(country_abbreviations_1)\n",
    "        df[\"country\"] = df[\"country\"].replace(country_abbreviations_2)\n",
    "\n",
    "        # we have some numbers so we can't just do entire df\n",
    "        df[['edlevel', 'orgsize']] = df[['edlevel', 'orgsize']].fillna(value=\"nan\")\n",
    "        df['orgsize'] = df['orgsize'].replace({'I donâ\\x80\\x99t know': 'IDK'})\n",
    "        \n",
    "        df = df.dropna(subset=[\"devtype\", \"convertedcompyearly\"])\n",
    "        df = df[df[\"devtype\"].str.contains(\"data\", case=False)]\n",
    "        df[\"count\"] = [1] * len(df) # this is for our groupby so that we can say count > cull when we sum or count\n",
    "        df[\"year\"] = [year] * len(df)\n",
    "        frames[f\"df_data_{year}\"] = df\n",
    "\n",
    "    # oops forgot indentation\n",
    "    abbr_education(frames)\n",
    "    bin_ages(frames)\n",
    "    create_onehot_skills(frames)\n",
    "    similar = find_similar_col(frames)\n",
    "    \n",
    "    # finally going to standardize to merge devtypes\n",
    "    for key, frame in frames.items():\n",
    "        frames[key] = frame[similar]\n",
    "    df = pd.concat([frame for key, frame in frames.items()], axis=0)\n",
    "    df, employment = encode_devtype(df)\n",
    "    skills = [col for col in df.columns if any(substr in col for substr in ['lg', 'db', 'pf', 'wf', 'mt'])]\n",
    "    df = df.reset_index().drop(\"index\")\n",
    "    return df, skills, employment"
   ]
  },
  {
   "cell_type": "markdown",
   "id": "87a8097b-2f9c-4802-952c-0bfeecd6fdfe",
   "metadata": {},
   "source": [
    "## The Data"
   ]
  },
  {
   "cell_type": "code",
<<<<<<< HEAD
   "execution_count": 10,
=======
   "execution_count": 9,
>>>>>>> 8d589acb
   "id": "79449a31-8bd9-4b64-b93f-0deedb21f33e",
   "metadata": {},
   "outputs": [],
   "source": [
    "df, skills, job_titles = read_stackoverflow()"
   ]
  },
  {
   "cell_type": "code",
<<<<<<< HEAD
   "execution_count": 11,
   "id": "9286ad21-0efe-4434-ba47-7080f61b6372",
   "metadata": {},
   "outputs": [],
   "source": [
    "# list(df.columns)"
   ]
  },
  {
   "cell_type": "code",
   "execution_count": 12,
   "id": "35d213b7-8f49-44c3-8789-2fc652b539ae",
   "metadata": {},
   "outputs": [],
   "source": [
    "# df = frames_dict[\"df_data_2019\"]\n",
    "# skills"
   ]
  },
  {
   "cell_type": "code",
   "execution_count": 13,
   "id": "1755cb56-6785-4ade-8ef7-3fcf15945bd9",
   "metadata": {},
   "outputs": [],
   "source": [
    "# df.dtypes[df. dtypes == 'Sparse[int32, 0]']"
   ]
  },
  {
   "cell_type": "code",
   "execution_count": 14,
   "id": "9a5074c0-27cd-45da-a180-c5c5ed5aad54",
=======
   "execution_count": 10,
   "id": "4dbf451e-9306-4f6e-9a0a-6f59a3e4e3d4",
>>>>>>> 8d589acb
   "metadata": {},
   "outputs": [
    {
     "data": {
      "text/plain": [
       "array(['analyst', 'data scientist', 'developer', 'engineer_other',\n",
       "       'management', 'scientist_other', 'systems_architect'], dtype=object)"
      ]
     },
     "execution_count": 10,
     "metadata": {},
     "output_type": "execute_result"
    }
   ],
   "source": [
    "job_titles"
   ]
  },
  {
   "cell_type": "code",
<<<<<<< HEAD
   "execution_count": 15,
   "id": "44403370-fb7b-4679-ac9b-856cf16b4db8",
   "metadata": {},
   "outputs": [
    {
     "ename": "NameError",
     "evalue": "name 'frames_dict' is not defined",
     "output_type": "error",
     "traceback": [
      "\u001b[0;31m---------------------------------------------------------------------------\u001b[0m",
      "\u001b[0;31mNameError\u001b[0m                                 Traceback (most recent call last)",
      "Cell \u001b[0;32mIn[15], line 6\u001b[0m\n\u001b[1;32m      1\u001b[0m \u001b[38;5;66;03m# this is the number of entries we are working with in our frames\u001b[39;00m\n\u001b[1;32m      2\u001b[0m \u001b[38;5;66;03m# seeing how to standardize the columns some more\u001b[39;00m\n\u001b[1;32m      3\u001b[0m \u001b[38;5;66;03m# this is kind of useless now with one hotting everything\u001b[39;00m\n\u001b[1;32m      5\u001b[0m query \u001b[38;5;241m=\u001b[39m \u001b[38;5;124m\"\u001b[39m\u001b[38;5;124mWeb\u001b[39m\u001b[38;5;124m\"\u001b[39m\n\u001b[0;32m----> 6\u001b[0m \u001b[38;5;28;01mfor\u001b[39;00m key, frame \u001b[38;5;129;01min\u001b[39;00m \u001b[43mframes_dict\u001b[49m\u001b[38;5;241m.\u001b[39mitems():\n\u001b[1;32m      7\u001b[0m     lang \u001b[38;5;241m=\u001b[39m []\n\u001b[1;32m      8\u001b[0m     \u001b[38;5;28;01mfor\u001b[39;00m col \u001b[38;5;129;01min\u001b[39;00m frame\u001b[38;5;241m.\u001b[39mcolumns:\n",
      "\u001b[0;31mNameError\u001b[0m: name 'frames_dict' is not defined"
     ]
=======
   "execution_count": 17,
   "id": "a3d6c2fd-457f-4899-a4cc-e50fcc3b8c82",
   "metadata": {},
   "outputs": [
    {
     "data": {
      "text/plain": [
       "array(['20 to 99 employees', 'nan', '10 to 19 employees',\n",
       "       '10,000 or more employees', '2 to 9 employees',\n",
       "       'Just me - I am a freelancer, sole proprietor, etc.',\n",
       "       '1,000 to 4,999 employees', '500 to 999 employees',\n",
       "       '5,000 to 9,999 employees', '100 to 499 employees',\n",
       "       '2-9 employees', 'IDK'], dtype=object)"
      ]
     },
     "execution_count": 17,
     "metadata": {},
     "output_type": "execute_result"
>>>>>>> 8d589acb
    }
   ],
   "source": [
    "df[\"orgsize\"].unique()"
   ]
  },
  {
<<<<<<< HEAD
   "cell_type": "code",
   "execution_count": null,
   "id": "c8b6973f-16be-4d0e-a9a2-543078294b03",
   "metadata": {},
   "outputs": [],
=======
   "cell_type": "markdown",
   "id": "cee23bc3-c2b2-4501-9380-8d23af324b80",
   "metadata": {
    "jp-MarkdownHeadingCollapsed": true
   },
>>>>>>> 8d589acb
   "source": [
    "## Similarity with columns per the dataframes"
   ]
  },
  {
   "cell_type": "code",
<<<<<<< HEAD
   "execution_count": null,
   "id": "89e54b52-86b0-4468-a526-33b7dabc5db0",
=======
   "execution_count": 11,
   "id": "273a278b-e4c9-4ee9-8ad2-588f9757d841",
>>>>>>> 8d589acb
   "metadata": {},
   "outputs": [],
   "source": [
    "# do they have similar columns?\n",
    "def find_similar_col(frames) -> set:\n",
    "    \"\"\"\n",
    "    Returns the set of columns that the all share, ideally we maximize the ratio of this to merge.\n",
    "    \"\"\"\n",
    "    union = []\n",
    "    for key, frame in frames.items():\n",
    "        union.append(set(frame.columns))\n",
    "        \n",
    "    standard = union[0]\n",
    "    for cols in union[1:]:\n",
    "        standard = standard.intersection(cols)\n",
    "    return standard"
   ]
  },
  {
   "cell_type": "code",
<<<<<<< HEAD
   "execution_count": null,
   "id": "5382c8f8-589e-4817-8762-56ae2368768c",
=======
   "execution_count": 12,
   "id": "73d86b23-42fa-47a5-95cb-e1c00f86f9b6",
>>>>>>> 8d589acb
   "metadata": {},
   "outputs": [],
   "source": [
    "# find_similar_col(frames_dict)"
   ]
  },
  {
   "cell_type": "code",
<<<<<<< HEAD
   "execution_count": null,
   "id": "e954c060-4e0c-47b6-b32f-fd206ad8ab9d",
=======
   "execution_count": 15,
   "id": "03c102a8-3dc3-4bb9-b9f9-311b1c46fd89",
>>>>>>> 8d589acb
   "metadata": {},
   "outputs": [
    {
     "ename": "KeyError",
     "evalue": "'devtype'",
     "output_type": "error",
     "traceback": [
      "\u001b[1;31m---------------------------------------------------------------------------\u001b[0m",
      "\u001b[1;31mKeyError\u001b[0m                                  Traceback (most recent call last)",
      "File \u001b[1;32m~\\anaconda3\\envs\\milestone_1\\Lib\\site-packages\\pandas\\core\\indexes\\base.py:3791\u001b[0m, in \u001b[0;36mIndex.get_loc\u001b[1;34m(self, key)\u001b[0m\n\u001b[0;32m   3790\u001b[0m \u001b[38;5;28;01mtry\u001b[39;00m:\n\u001b[1;32m-> 3791\u001b[0m     \u001b[38;5;28;01mreturn\u001b[39;00m \u001b[38;5;28mself\u001b[39m\u001b[38;5;241m.\u001b[39m_engine\u001b[38;5;241m.\u001b[39mget_loc(casted_key)\n\u001b[0;32m   3792\u001b[0m \u001b[38;5;28;01mexcept\u001b[39;00m \u001b[38;5;167;01mKeyError\u001b[39;00m \u001b[38;5;28;01mas\u001b[39;00m err:\n",
      "File \u001b[1;32mindex.pyx:152\u001b[0m, in \u001b[0;36mpandas._libs.index.IndexEngine.get_loc\u001b[1;34m()\u001b[0m\n",
      "File \u001b[1;32mindex.pyx:181\u001b[0m, in \u001b[0;36mpandas._libs.index.IndexEngine.get_loc\u001b[1;34m()\u001b[0m\n",
      "File \u001b[1;32mpandas\\_libs\\hashtable_class_helper.pxi:7080\u001b[0m, in \u001b[0;36mpandas._libs.hashtable.PyObjectHashTable.get_item\u001b[1;34m()\u001b[0m\n",
      "File \u001b[1;32mpandas\\_libs\\hashtable_class_helper.pxi:7088\u001b[0m, in \u001b[0;36mpandas._libs.hashtable.PyObjectHashTable.get_item\u001b[1;34m()\u001b[0m\n",
      "\u001b[1;31mKeyError\u001b[0m: 'devtype'",
      "\nThe above exception was the direct cause of the following exception:\n",
      "\u001b[1;31mKeyError\u001b[0m                                  Traceback (most recent call last)",
      "Cell \u001b[1;32mIn[15], line 1\u001b[0m\n\u001b[1;32m----> 1\u001b[0m df_copy[\u001b[38;5;124m\"\u001b[39m\u001b[38;5;124mtest\u001b[39m\u001b[38;5;124m\"\u001b[39m] \u001b[38;5;241m=\u001b[39m df_copy[\u001b[38;5;124m\"\u001b[39m\u001b[38;5;124mdevtype\u001b[39m\u001b[38;5;124m\"\u001b[39m]\u001b[38;5;241m.\u001b[39mapply(map_job)\n\u001b[0;32m      2\u001b[0m df_copy[\u001b[38;5;124m\"\u001b[39m\u001b[38;5;124mtest\u001b[39m\u001b[38;5;124m\"\u001b[39m]\n",
      "File \u001b[1;32m~\\anaconda3\\envs\\milestone_1\\Lib\\site-packages\\pandas\\core\\frame.py:3893\u001b[0m, in \u001b[0;36mDataFrame.__getitem__\u001b[1;34m(self, key)\u001b[0m\n\u001b[0;32m   3891\u001b[0m \u001b[38;5;28;01mif\u001b[39;00m \u001b[38;5;28mself\u001b[39m\u001b[38;5;241m.\u001b[39mcolumns\u001b[38;5;241m.\u001b[39mnlevels \u001b[38;5;241m>\u001b[39m \u001b[38;5;241m1\u001b[39m:\n\u001b[0;32m   3892\u001b[0m     \u001b[38;5;28;01mreturn\u001b[39;00m \u001b[38;5;28mself\u001b[39m\u001b[38;5;241m.\u001b[39m_getitem_multilevel(key)\n\u001b[1;32m-> 3893\u001b[0m indexer \u001b[38;5;241m=\u001b[39m \u001b[38;5;28mself\u001b[39m\u001b[38;5;241m.\u001b[39mcolumns\u001b[38;5;241m.\u001b[39mget_loc(key)\n\u001b[0;32m   3894\u001b[0m \u001b[38;5;28;01mif\u001b[39;00m is_integer(indexer):\n\u001b[0;32m   3895\u001b[0m     indexer \u001b[38;5;241m=\u001b[39m [indexer]\n",
      "File \u001b[1;32m~\\anaconda3\\envs\\milestone_1\\Lib\\site-packages\\pandas\\core\\indexes\\base.py:3798\u001b[0m, in \u001b[0;36mIndex.get_loc\u001b[1;34m(self, key)\u001b[0m\n\u001b[0;32m   3793\u001b[0m     \u001b[38;5;28;01mif\u001b[39;00m \u001b[38;5;28misinstance\u001b[39m(casted_key, \u001b[38;5;28mslice\u001b[39m) \u001b[38;5;129;01mor\u001b[39;00m (\n\u001b[0;32m   3794\u001b[0m         \u001b[38;5;28misinstance\u001b[39m(casted_key, abc\u001b[38;5;241m.\u001b[39mIterable)\n\u001b[0;32m   3795\u001b[0m         \u001b[38;5;129;01mand\u001b[39;00m \u001b[38;5;28many\u001b[39m(\u001b[38;5;28misinstance\u001b[39m(x, \u001b[38;5;28mslice\u001b[39m) \u001b[38;5;28;01mfor\u001b[39;00m x \u001b[38;5;129;01min\u001b[39;00m casted_key)\n\u001b[0;32m   3796\u001b[0m     ):\n\u001b[0;32m   3797\u001b[0m         \u001b[38;5;28;01mraise\u001b[39;00m InvalidIndexError(key)\n\u001b[1;32m-> 3798\u001b[0m     \u001b[38;5;28;01mraise\u001b[39;00m \u001b[38;5;167;01mKeyError\u001b[39;00m(key) \u001b[38;5;28;01mfrom\u001b[39;00m \u001b[38;5;21;01merr\u001b[39;00m\n\u001b[0;32m   3799\u001b[0m \u001b[38;5;28;01mexcept\u001b[39;00m \u001b[38;5;167;01mTypeError\u001b[39;00m:\n\u001b[0;32m   3800\u001b[0m     \u001b[38;5;66;03m# If we have a listlike key, _check_indexing_error will raise\u001b[39;00m\n\u001b[0;32m   3801\u001b[0m     \u001b[38;5;66;03m#  InvalidIndexError. Otherwise we fall through and re-raise\u001b[39;00m\n\u001b[0;32m   3802\u001b[0m     \u001b[38;5;66;03m#  the TypeError.\u001b[39;00m\n\u001b[0;32m   3803\u001b[0m     \u001b[38;5;28mself\u001b[39m\u001b[38;5;241m.\u001b[39m_check_indexing_error(key)\n",
      "\u001b[1;31mKeyError\u001b[0m: 'devtype'"
     ]
    }
   ],
   "source": [
    "# df_copy[\"test\"] = df_copy[\"devtype\"].apply(map_job)\n",
    "# df_copy[\"test\"]"
   ]
  },
  {
   "cell_type": "code",
   "execution_count": null,
<<<<<<< HEAD
   "id": "47802c31-8420-41b5-8c3b-870494d64683",
=======
   "id": "ac888058-a33c-4eb9-99b7-289d27e358ce",
>>>>>>> 8d589acb
   "metadata": {},
   "outputs": [],
   "source": [
    "df_copy[[\"devtype\", \"test\"]].loc[88818].values"
   ]
  },
  {
   "cell_type": "code",
   "execution_count": null,
<<<<<<< HEAD
   "id": "273a278b-e4c9-4ee9-8ad2-588f9757d841",
=======
   "id": "d3af8dde-b600-4800-88e7-58c062384788",
>>>>>>> 8d589acb
   "metadata": {},
   "outputs": [],
   "source": []
  },
  {
   "cell_type": "code",
   "execution_count": null,
<<<<<<< HEAD
   "id": "73d86b23-42fa-47a5-95cb-e1c00f86f9b6",
=======
   "id": "6f3e2645-7fcc-4fa4-a61f-3fc1db7edb83",
>>>>>>> 8d589acb
   "metadata": {},
   "outputs": [],
   "source": []
  },
  {
   "cell_type": "markdown",
   "id": "5e8becc9-1c9c-4db7-ad19-aa5db3614321",
   "metadata": {},
   "source": [
    "## Countries given a cull factor"
   ]
  },
  {
   "cell_type": "code",
   "execution_count": null,
   "id": "add4430f-be36-47eb-aed9-ff0b9a619e9d",
   "metadata": {},
   "outputs": [],
   "source": [
    "# play around with the number and see if this is the spread that we want\n",
    "for key, frame in frames_dict.items():\n",
    "    print(key)\n",
    "    grouped = frame.groupby(\"country\").count()\n",
    "    grouped = grouped[grouped[\"mainbranch\"] > 10]\n",
    "    length = len(grouped)\n",
    "    print(f\"\"\"{key}: {length}\n",
    "    max: {grouped['mainbranch'].idxmax()}, {grouped['mainbranch'].max()}\n",
    "    min: {grouped['mainbranch'].idxmin()}, {grouped['mainbranch'].min()}\"\"\")"
   ]
  },
  {
   "cell_type": "code",
   "execution_count": null,
   "id": "c637099f-3869-4d84-97c5-89ddcc9bd3cf",
   "metadata": {},
   "outputs": [],
   "source": [
    "# do they have similar columns?\n",
    "def find_similar_country(frames: dict, cull_factor=20) -> set:\n",
    "    \"\"\"\n",
    "    Given a particular minimum (cull_factor) find the countries in common among\n",
    "    frames.\n",
    "    \"\"\"\n",
    "    union = []\n",
    "    for key, frame in frames.items():\n",
    "        grouped = frame.groupby(\"country\").count()\n",
    "        grouped = grouped[grouped[\"mainbranch\"] > cull_factor]\n",
    "        union.append(set(grouped.index))\n",
    "        \n",
    "    standard = union[0]\n",
    "    for cols in union[1:]:\n",
    "        standard = standard.intersection(cols)\n",
    "    return standard\n",
    "\n",
    "def show_country_dist(frames: dict, countries: list, cull_factor: int) -> None:\n",
    "    \"\"\"\n",
    "    Just plot a bar chart for our country distributions using the above function.\n",
    "    \"\"\"\n",
    "    rows = len(frames)//2 + 1\n",
    "    fig, axes = plt.subplots(nrows=rows, ncols=2, figsize=(15,15))\n",
    "    fig.suptitle(f\"{len(countries)} respondents consistent across surveys greater than {cull_factor} responses\")\n",
    "    for (key, frame), ax in zip(frames.items(), axes.reshape(-1)):\n",
    "        grouped = frame.groupby(\"country\").count()\n",
    "        grouped = grouped.loc[list(countries)].sort_values(\"mainbranch\")\n",
    "        grouped.plot(y=\"mainbranch\", ax=ax, kind=\"bar\", legend=False)\n",
    "        ax.set_title(key[-4:])\n",
    "    \n",
    "    plt.show()"
   ]
  },
  {
   "cell_type": "code",
   "execution_count": null,
   "id": "5b1e1d0c-5b5d-4f78-a0aa-460668f729f3",
   "metadata": {},
   "outputs": [],
   "source": [
    "# across all data sets here are the countries that are here most often\n",
    "# where is US? UK? They have different, inconsistent names throughout the years\n",
    "# # i.e. United States vs United States of America; UK vs United Kingdom, see above mapping\n",
    "cull_factor = 20\n",
    "country_sim = find_similar_country(frames_dict, cull_factor)\n",
    "# show_country_dist(frames_dict, list(country_sim), cull_factor)"
   ]
  },
  {
   "cell_type": "markdown",
   "id": "005703d4-1baf-4f62-80a1-7d0fb67882bd",
   "metadata": {
    "jp-MarkdownHeadingCollapsed": true
   },
   "source": [
    "## One Hot Testing for Skills (deprecated)"
   ]
  },
  {
   "cell_type": "code",
   "execution_count": null,
   "id": "1b308f2b-2eeb-4ac0-aeaf-6711431064f0",
   "metadata": {},
   "outputs": [],
   "source": [
    "# basically with every one of these is separated by a ;\n",
    "# goal of next function:\n",
    "# # find the sub-strings separated by ; nans will have to be replaced by \"None\" or \"Empty\"\n",
    "# # one hot the entries for example, if C appears in one of these queries, for that particular\n",
    "# # subject there will be a 1 for yes and 0 for no essentially\n",
    "# # this is why we need the None/Empty so we can add them up\n",
    "# # Eventually after one hotting we drop the None/Empty since it's a dummy column\n",
    "# # we would then be able to add them up using count or something and put onto a graph/analysis\n",
    "\n",
    "\n",
    "# standard = [\"language\", \"database\", \"platform\", \"webframe\", \"misctech\"]\n",
    "# want = \"wanttoworkwith\"\n",
    "# have = \"haveworkedwith\"\n",
    "# for key, frame in frames_dict.items():\n",
    "#     print(key)\n",
    "#     for stan in standard:\n",
    "#         print(f\"{stan}: {frame[stan + want].isna().sum()} {frame[stan + want].sample(n=1).values}\")\n",
    "#     print()"
   ]
  },
  {
   "cell_type": "code",
   "execution_count": null,
   "id": "ddc1150b-2867-4d8f-aaa6-552cd78e92ce",
   "metadata": {},
   "outputs": [],
   "source": [
    "# df = frames_dict[\"df_data_2019\"].copy(deep=True) # don't want this to point at the frame in dict"
   ]
  },
  {
   "cell_type": "code",
   "execution_count": null,
   "id": "5204937d-79cd-43c9-9638-1f86471d7843",
   "metadata": {},
   "outputs": [],
   "source": [
    "# coi = 'languagewanttoworkwith'\n",
    "# df[coi] = df[coi].str.split(\";\")\n",
    "# mlb = MultiLabelBinarizer(sparse_output=True) # saves ram\n",
    "\n",
    "# transformed = mlb.fit_transform(df.pop(coi))\n",
    "# columns = [\"langwork_\" + name for name in mlb.classes_]\n",
    "\n",
    "# df = df.join(\n",
    "#             pd.DataFrame.sparse.from_spmatrix(\n",
    "#                 transformed,\n",
    "#                 index=df.index,\n",
    "#                 columns=columns))"
   ]
  },
  {
   "cell_type": "code",
   "execution_count": null,
   "id": "008b8f84-0576-4a88-9034-f836aa3b2034",
   "metadata": {},
   "outputs": [],
   "source": [
    "# frame = frames_dict[\"df_data_2019\"].copy(deep=True)"
   ]
  },
  {
   "cell_type": "code",
   "execution_count": null,
   "id": "652a6427-f65e-49e5-a73e-57c91a53e40c",
   "metadata": {},
   "outputs": [],
   "source": [
    "# df.groupby('country').sum()[mlb.classes_]"
   ]
  },
  {
   "cell_type": "code",
   "execution_count": null,
   "id": "fef1474d-4069-4df1-b543-86c0d1cb275e",
   "metadata": {},
   "outputs": [],
   "source": [
    "# def create_onehot_skills(frames: dict):\n",
    "#     # some constants\n",
    "#     standard = [(\"language\", \"lg\"), (\"database\", \"db\"), (\"platform\", \"pf\"), (\"webframe\", \"wf\"), (\"misctech\", \"mt\")]\n",
    "#     status = [(\"wanttoworkwith\", \"www\"), (\"haveworkedwith\", \"hww\")]\n",
    "\n",
    "#     new_cols_per_year = {}\n",
    "    \n",
    "#     for key, frame in frames.items():\n",
    "#         new_cols = []\n",
    "#         print(key)\n",
    "#         for stan, abv in standard:\n",
    "#             for stat, abr in status:\n",
    "#                 coi = stan + stat # coi = column of interest\n",
    "#                 abbr = abv + abr + \"_\"\n",
    "#                 mlb = MultiLabelBinarizer(sparse_output=True) # saves ram\n",
    "#                 frame[coi] = frame[coi].str.split(\";\")\n",
    "#                 transformed = mlb.fit_transform(frame.pop(coi))\n",
    "#                 new_cois = [abbr + name for name in mlb.classes_]\n",
    "#                 frame = frame.join(\n",
    "#                             pd.DataFrame.sparse.from_spmatrix(\n",
    "#                                 transformed,\n",
    "#                                 index=frame.index,\n",
    "#                                 columns=new_cois\n",
    "#                             )\n",
    "#                         )\n",
    "#                 new_cois.remove(abbr + \"Empty\")\n",
    "#                 new_cols += new_cois\n",
    "#                 frame.drop(abbr + \"Empty\", axis=1)\n",
    "#         frames[key] = frame\n",
    "#         new_cols_per_year[key] = new_cols\n",
    "#     return new_cols_per_year"
   ]
  },
  {
   "cell_type": "code",
   "execution_count": null,
   "id": "ab559801-d6f4-463e-ab28-2080804e2f0d",
   "metadata": {},
   "outputs": [],
   "source": [
    "# import copy\n",
    "# cp_dict = copy.deepcopy(frames_dict)"
   ]
  },
  {
   "cell_type": "code",
   "execution_count": null,
   "id": "5d402790-a9e9-46fa-b52e-52fea6080c4a",
   "metadata": {},
   "outputs": [],
   "source": [
    "# new_cols = create_onehot_skills(cp_dict)"
   ]
  },
  {
   "cell_type": "markdown",
   "id": "d36f2011-b9ce-4338-a00f-102d9bea271c",
   "metadata": {
    "jp-MarkdownHeadingCollapsed": true
   },
   "source": [
    "## Ed Level Processing (deprecated)"
   ]
  },
  {
   "cell_type": "code",
   "execution_count": null,
   "id": "29ab9aee-18d7-4fea-9306-949f9c8ce38e",
   "metadata": {},
   "outputs": [],
   "source": [
    "# one-hot education for same reason\n",
    "# same thing\n",
    "# we have nans and doctoral degrees missing from 2023 "
   ]
  },
  {
   "cell_type": "code",
   "execution_count": null,
   "id": "9c21f6c8-82d2-421e-a4fc-11f4640815a5",
   "metadata": {},
   "outputs": [],
   "source": [
    "# import copy\n",
    "# cp_dict = copy.deepcopy(frames_dict)\n",
    "# abbr_education(cp_dict)"
   ]
  },
  {
   "cell_type": "code",
   "execution_count": null,
   "id": "54f497be-d0d8-4eb8-9dce-b5167ddc381b",
   "metadata": {},
   "outputs": [],
   "source": [
    "# for key, frame in cp_dict.items():\n",
    "#     frame['edlevel'] = frame['edlevel'].replace({'I never completed any formal education': 'Something else'})\n",
    "    \n",
    "#     do = list(frame['edlevel'].unique())\n",
    "#     print(key, len(do))\n",
    "#     do.sort()\n",
    "#     display(do)\n",
    "#     print()"
   ]
  },
  {
   "cell_type": "code",
   "execution_count": null,
   "id": "0bc839d2-8939-447a-b7e7-1338b474e11a",
   "metadata": {},
   "outputs": [],
   "source": [
    "# for key, frame in cp_dict.items():\n",
    "#     lb = LabelBinarizer(sparse_output=True) # saves ram\n",
    "#     transformed = lb.fit_transform(frame.pop('edlevel'))\n",
    "#     frame = frame.join(\n",
    "#                 pd.DataFrame.sparse.from_spmatrix(\n",
    "#                     transformed,\n",
    "#                     index=frame.index,\n",
    "#                     columns=lb.classes_\n",
    "#                 )\n",
    "#             )\n",
    "#     if 'phd' not in frame.columns:\n",
    "#         frame['phd'] = [0] * len(frame)\n",
    "#     print(frame.columns[-10:])"
   ]
  },
  {
   "cell_type": "markdown",
   "id": "6fd785f8-d94f-4bf3-9374-bf9f8398f887",
   "metadata": {
    "jp-MarkdownHeadingCollapsed": true
   },
   "source": [
    "## Employment (deprecated)"
   ]
  },
  {
   "cell_type": "code",
   "execution_count": null,
   "id": "e45a7b1b-822f-40d1-982e-9f97d9b3294f",
   "metadata": {},
   "outputs": [],
   "source": [
    "# find_similar_col(frames_dict)"
   ]
  },
  {
   "cell_type": "code",
   "execution_count": null,
   "id": "780df47f-f1af-42c5-8a0d-64ed0d71ab10",
   "metadata": {},
   "outputs": [],
<<<<<<< HEAD
=======
   "source": [
    "# col = \"devtype\"\n",
    "# for year in range(2019, 2024):\n",
    "#     frame = frames_dict[f\"df_data_{year}\"].copy()\n",
    "#     unique = frame[col].unique()\n",
    "#     # unique.sort()\n",
    "#     print(year, frame[col].dtypes, frame[col].isna().sum())\n",
    "#     print(unique)"
   ]
  },
  {
   "cell_type": "markdown",
   "id": "f61180ed-ca75-4439-9bb3-007d15ec4451",
   "metadata": {},
>>>>>>> 8d589acb
   "source": [
    "## Grouping"
   ]
  },
  {
   "cell_type": "code",
   "execution_count": null,
   "id": "6963dc0a-3ee6-4f94-af9d-5e3a717b8dd3",
   "metadata": {},
   "outputs": [],
   "source": [
    "df = frames_dict[\"df_data_2019\"]\n",
    "grouped = df.groupby('country').agg({\"count\":[\"sum\"], \"convertedcompyearly\":[\"mean\", \"std\"]})"
   ]
  },
  {
   "cell_type": "code",
   "execution_count": null,
   "id": "3e84c190-c6e0-445b-b6eb-80741dcd549a",
   "metadata": {},
   "outputs": [],
   "source": [
    "grouped.columns"
   ]
  },
  {
   "cell_type": "code",
   "execution_count": null,
   "id": "c9696c46-295c-4aac-b128-62dd5448e5fb",
   "metadata": {},
   "outputs": [],
   "source": [
    "# this is how we would cull, not awful but also not best thing in the world\n",
    "grouped = grouped[grouped[(\"count\", \"sum\")] > cull_factor]\n",
    "# grouped"
   ]
  },
  {
   "cell_type": "code",
   "execution_count": null,
   "id": "785a3cf5-b9d0-4ef7-b2f4-99475925e647",
   "metadata": {},
   "outputs": [],
   "source": [
    "frames_dict[\"df_data_2020\"][\"devtype\"].value_counts()"
   ]
  },
  {
   "cell_type": "code",
   "execution_count": null,
   "id": "59fbbb97",
   "metadata": {},
   "outputs": [],
   "source": []
  }
 ],
 "metadata": {
  "kernelspec": {
   "display_name": "Python 3 (ipykernel)",
   "language": "python",
   "name": "python3"
  },
  "language_info": {
   "codemirror_mode": {
    "name": "ipython",
    "version": 3
   },
   "file_extension": ".py",
   "mimetype": "text/x-python",
   "name": "python",
   "nbconvert_exporter": "python",
   "pygments_lexer": "ipython3",
   "version": "3.10.4"
  }
 },
 "nbformat": 4,
 "nbformat_minor": 5
}<|MERGE_RESOLUTION|>--- conflicted
+++ resolved
@@ -5,22 +5,7 @@
    "execution_count": 1,
    "id": "f55912e4-edcc-4792-b84f-f9a39975ae61",
    "metadata": {},
-   "outputs": [
-    {
-     "name": "stderr",
-     "output_type": "stream",
-     "text": [
-      "/var/folders/gw/9t1pgdqs0p172hmjwq0rgc2c0000gn/T/ipykernel_31066/1637822011.py:1: DeprecationWarning: \n",
-      "Pyarrow will become a required dependency of pandas in the next major release of pandas (pandas 3.0),\n",
-      "(to allow more performant data types, such as the Arrow string type, and better interoperability with other libraries)\n",
-      "but was not found to be installed on your system.\n",
-      "If this would cause problems for you,\n",
-      "please provide us feedback at https://github.com/pandas-dev/pandas/issues/54466\n",
-      "        \n",
-      "  import pandas as pd\n"
-     ]
-    }
-   ],
+   "outputs": [],
    "source": [
     "import pandas as pd\n",
     "import numpy as np\n",
@@ -28,7 +13,6 @@
     "import matplotlib.pyplot as plt\n",
     "import pycountry\n",
     "from sklearn.preprocessing import MultiLabelBinarizer, LabelBinarizer\n",
-    "from func_library import StackOverflowDataTester\n",
     "pd.set_option('display.max_columns', 500)\n",
     "np.random.seed(42)"
    ]
@@ -43,18 +27,14 @@
      "name": "stderr",
      "output_type": "stream",
      "text": [
-<<<<<<< HEAD
-      "/Users/aaronrdankert/Desktop/milestone_1/.venv/lib/python3.10/site-packages/pycountry/db.py:51: UserWarning: Country's official_name not found. Country name provided instead.\n",
-=======
       "C:\\Users\\luism\\anaconda3\\envs\\milestone_1\\Lib\\site-packages\\pycountry\\db.py:51: UserWarning: Country's official_name not found. Country name provided instead.\n",
->>>>>>> 8d589acb
       "  warnings.warn(warning_message, UserWarning)\n"
      ]
     },
     {
      "data": {
       "text/plain": [
-       "['ppp.csv', '.DS_Store', 'stack_overflow', 'ai-jobs_salaries.csv']"
+       "['ppp.csv', 'salaries.csv', 'stack_overflow']"
       ]
      },
      "execution_count": 2,
@@ -74,62 +54,6 @@
    ]
   },
   {
-   "cell_type": "code",
-   "execution_count": 3,
-   "id": "58b1d3fb",
-   "metadata": {},
-   "outputs": [
-    {
-     "name": "stdout",
-     "output_type": "stream",
-     "text": [
-      "Existing JSON file not found or malformed; initializing new structure.\n"
-     ]
-    },
-    {
-     "name": "stderr",
-     "output_type": "stream",
-     "text": [
-      "/Users/aaronrdankert/Desktop/milestone_1/.venv/lib/python3.10/site-packages/pandas/core/nanops.py:1016: RuntimeWarning: overflow encountered in square\n",
-      "  sqr = _ensure_numeric((avg - values) ** 2)\n"
-     ]
-    },
-    {
-     "name": "stdout",
-     "output_type": "stream",
-     "text": [
-      "Updated metrics JSON file has been saved to data/data_test_metrics.json.\n",
-      "All tests passed for 2019 survey data.\n"
-     ]
-    },
-    {
-     "name": "stderr",
-     "output_type": "stream",
-     "text": [
-      "/Users/aaronrdankert/Desktop/milestone_1/.venv/lib/python3.10/site-packages/pandas/core/nanops.py:1016: RuntimeWarning: overflow encountered in square\n",
-      "  sqr = _ensure_numeric((avg - values) ** 2)\n"
-     ]
-    },
-    {
-     "name": "stdout",
-     "output_type": "stream",
-     "text": [
-      "All tests passed for 2020 survey data.\n",
-      "All tests passed for 2021 survey data.\n",
-      "All tests passed for 2022 survey data.\n",
-      "All tests passed for 2023 survey data.\n"
-     ]
-    }
-   ],
-   "source": [
-    "# test the data to ensure it is consistent with that used in the analysis and report\n",
-    "stack_overflow_survey_years = [\"2019\", \"2020\", \"2021\", \"2022\", \"2023\"]\n",
-    "for so_year in stack_overflow_survey_years:\n",
-    "    so_data_tester = ƒ(so_year)\n",
-    "    so_data_tester.perform_tests()"
-   ]
-  },
-  {
    "cell_type": "markdown",
    "id": "27358111-7d4b-4047-b9f7-8b3026680695",
    "metadata": {},
@@ -160,11 +84,7 @@
   },
   {
    "cell_type": "code",
-<<<<<<< HEAD
-   "execution_count": 4,
-=======
    "execution_count": 3,
->>>>>>> 8d589acb
    "id": "fc27672e-a483-4135-bec9-523576a512ff",
    "metadata": {},
    "outputs": [],
@@ -226,11 +146,7 @@
   },
   {
    "cell_type": "code",
-<<<<<<< HEAD
-   "execution_count": 5,
-=======
    "execution_count": 4,
->>>>>>> 8d589acb
    "id": "0c497e6d-c221-4d15-92c1-d1af1334b646",
    "metadata": {},
    "outputs": [],
@@ -275,11 +191,7 @@
   },
   {
    "cell_type": "code",
-<<<<<<< HEAD
-   "execution_count": 6,
-=======
    "execution_count": 5,
->>>>>>> 8d589acb
    "id": "09ca8e5b-5834-4349-a6df-ce3f218ddeb2",
    "metadata": {},
    "outputs": [],
@@ -300,11 +212,7 @@
   },
   {
    "cell_type": "code",
-<<<<<<< HEAD
-   "execution_count": 7,
-=======
    "execution_count": 6,
->>>>>>> 8d589acb
    "id": "9c4c5f8a-2213-4d15-9f74-bd17e707009c",
    "metadata": {},
    "outputs": [],
@@ -325,11 +233,7 @@
   },
   {
    "cell_type": "code",
-<<<<<<< HEAD
-   "execution_count": 8,
-=======
    "execution_count": 7,
->>>>>>> 8d589acb
    "id": "3b4be010-96a0-4ee6-8509-d4f2d7cc50ef",
    "metadata": {},
    "outputs": [],
@@ -380,11 +284,7 @@
   },
   {
    "cell_type": "code",
-<<<<<<< HEAD
-   "execution_count": 9,
-=======
    "execution_count": 8,
->>>>>>> 8d589acb
    "id": "10e6e980-8b30-4feb-872e-64cceaa62a75",
    "metadata": {},
    "outputs": [],
@@ -472,11 +372,7 @@
   },
   {
    "cell_type": "code",
-<<<<<<< HEAD
-   "execution_count": 10,
-=======
    "execution_count": 9,
->>>>>>> 8d589acb
    "id": "79449a31-8bd9-4b64-b93f-0deedb21f33e",
    "metadata": {},
    "outputs": [],
@@ -486,44 +382,8 @@
   },
   {
    "cell_type": "code",
-<<<<<<< HEAD
-   "execution_count": 11,
-   "id": "9286ad21-0efe-4434-ba47-7080f61b6372",
-   "metadata": {},
-   "outputs": [],
-   "source": [
-    "# list(df.columns)"
-   ]
-  },
-  {
-   "cell_type": "code",
-   "execution_count": 12,
-   "id": "35d213b7-8f49-44c3-8789-2fc652b539ae",
-   "metadata": {},
-   "outputs": [],
-   "source": [
-    "# df = frames_dict[\"df_data_2019\"]\n",
-    "# skills"
-   ]
-  },
-  {
-   "cell_type": "code",
-   "execution_count": 13,
-   "id": "1755cb56-6785-4ade-8ef7-3fcf15945bd9",
-   "metadata": {},
-   "outputs": [],
-   "source": [
-    "# df.dtypes[df. dtypes == 'Sparse[int32, 0]']"
-   ]
-  },
-  {
-   "cell_type": "code",
-   "execution_count": 14,
-   "id": "9a5074c0-27cd-45da-a180-c5c5ed5aad54",
-=======
    "execution_count": 10,
    "id": "4dbf451e-9306-4f6e-9a0a-6f59a3e4e3d4",
->>>>>>> 8d589acb
    "metadata": {},
    "outputs": [
     {
@@ -544,22 +404,6 @@
   },
   {
    "cell_type": "code",
-<<<<<<< HEAD
-   "execution_count": 15,
-   "id": "44403370-fb7b-4679-ac9b-856cf16b4db8",
-   "metadata": {},
-   "outputs": [
-    {
-     "ename": "NameError",
-     "evalue": "name 'frames_dict' is not defined",
-     "output_type": "error",
-     "traceback": [
-      "\u001b[0;31m---------------------------------------------------------------------------\u001b[0m",
-      "\u001b[0;31mNameError\u001b[0m                                 Traceback (most recent call last)",
-      "Cell \u001b[0;32mIn[15], line 6\u001b[0m\n\u001b[1;32m      1\u001b[0m \u001b[38;5;66;03m# this is the number of entries we are working with in our frames\u001b[39;00m\n\u001b[1;32m      2\u001b[0m \u001b[38;5;66;03m# seeing how to standardize the columns some more\u001b[39;00m\n\u001b[1;32m      3\u001b[0m \u001b[38;5;66;03m# this is kind of useless now with one hotting everything\u001b[39;00m\n\u001b[1;32m      5\u001b[0m query \u001b[38;5;241m=\u001b[39m \u001b[38;5;124m\"\u001b[39m\u001b[38;5;124mWeb\u001b[39m\u001b[38;5;124m\"\u001b[39m\n\u001b[0;32m----> 6\u001b[0m \u001b[38;5;28;01mfor\u001b[39;00m key, frame \u001b[38;5;129;01min\u001b[39;00m \u001b[43mframes_dict\u001b[49m\u001b[38;5;241m.\u001b[39mitems():\n\u001b[1;32m      7\u001b[0m     lang \u001b[38;5;241m=\u001b[39m []\n\u001b[1;32m      8\u001b[0m     \u001b[38;5;28;01mfor\u001b[39;00m col \u001b[38;5;129;01min\u001b[39;00m frame\u001b[38;5;241m.\u001b[39mcolumns:\n",
-      "\u001b[0;31mNameError\u001b[0m: name 'frames_dict' is not defined"
-     ]
-=======
    "execution_count": 17,
    "id": "a3d6c2fd-457f-4899-a4cc-e50fcc3b8c82",
    "metadata": {},
@@ -578,7 +422,6 @@
      "execution_count": 17,
      "metadata": {},
      "output_type": "execute_result"
->>>>>>> 8d589acb
     }
    ],
    "source": [
@@ -586,32 +429,19 @@
    ]
   },
   {
-<<<<<<< HEAD
-   "cell_type": "code",
-   "execution_count": null,
-   "id": "c8b6973f-16be-4d0e-a9a2-543078294b03",
-   "metadata": {},
-   "outputs": [],
-=======
    "cell_type": "markdown",
    "id": "cee23bc3-c2b2-4501-9380-8d23af324b80",
    "metadata": {
     "jp-MarkdownHeadingCollapsed": true
    },
->>>>>>> 8d589acb
    "source": [
     "## Similarity with columns per the dataframes"
    ]
   },
   {
    "cell_type": "code",
-<<<<<<< HEAD
-   "execution_count": null,
-   "id": "89e54b52-86b0-4468-a526-33b7dabc5db0",
-=======
    "execution_count": 11,
    "id": "273a278b-e4c9-4ee9-8ad2-588f9757d841",
->>>>>>> 8d589acb
    "metadata": {},
    "outputs": [],
    "source": [
@@ -632,13 +462,8 @@
   },
   {
    "cell_type": "code",
-<<<<<<< HEAD
-   "execution_count": null,
-   "id": "5382c8f8-589e-4817-8762-56ae2368768c",
-=======
    "execution_count": 12,
    "id": "73d86b23-42fa-47a5-95cb-e1c00f86f9b6",
->>>>>>> 8d589acb
    "metadata": {},
    "outputs": [],
    "source": [
@@ -647,13 +472,8 @@
   },
   {
    "cell_type": "code",
-<<<<<<< HEAD
-   "execution_count": null,
-   "id": "e954c060-4e0c-47b6-b32f-fd206ad8ab9d",
-=======
    "execution_count": 15,
    "id": "03c102a8-3dc3-4bb9-b9f9-311b1c46fd89",
->>>>>>> 8d589acb
    "metadata": {},
    "outputs": [
     {
@@ -686,11 +506,7 @@
   {
    "cell_type": "code",
    "execution_count": null,
-<<<<<<< HEAD
-   "id": "47802c31-8420-41b5-8c3b-870494d64683",
-=======
    "id": "ac888058-a33c-4eb9-99b7-289d27e358ce",
->>>>>>> 8d589acb
    "metadata": {},
    "outputs": [],
    "source": [
@@ -700,11 +516,7 @@
   {
    "cell_type": "code",
    "execution_count": null,
-<<<<<<< HEAD
-   "id": "273a278b-e4c9-4ee9-8ad2-588f9757d841",
-=======
    "id": "d3af8dde-b600-4800-88e7-58c062384788",
->>>>>>> 8d589acb
    "metadata": {},
    "outputs": [],
    "source": []
@@ -712,11 +524,7 @@
   {
    "cell_type": "code",
    "execution_count": null,
-<<<<<<< HEAD
-   "id": "73d86b23-42fa-47a5-95cb-e1c00f86f9b6",
-=======
    "id": "6f3e2645-7fcc-4fa4-a61f-3fc1db7edb83",
->>>>>>> 8d589acb
    "metadata": {},
    "outputs": [],
    "source": []
@@ -1050,8 +858,6 @@
    "id": "780df47f-f1af-42c5-8a0d-64ed0d71ab10",
    "metadata": {},
    "outputs": [],
-<<<<<<< HEAD
-=======
    "source": [
     "# col = \"devtype\"\n",
     "# for year in range(2019, 2024):\n",
@@ -1066,7 +872,6 @@
    "cell_type": "markdown",
    "id": "f61180ed-ca75-4439-9bb3-007d15ec4451",
    "metadata": {},
->>>>>>> 8d589acb
    "source": [
     "## Grouping"
    ]
@@ -1117,7 +922,7 @@
   {
    "cell_type": "code",
    "execution_count": null,
-   "id": "59fbbb97",
+   "id": "c22e076d-a15b-40c2-a845-361bd4b82280",
    "metadata": {},
    "outputs": [],
    "source": []
@@ -1139,7 +944,7 @@
    "name": "python",
    "nbconvert_exporter": "python",
    "pygments_lexer": "ipython3",
-   "version": "3.10.4"
+   "version": "3.11.7"
   }
  },
  "nbformat": 4,
